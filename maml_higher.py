"""Implementation of model-agnostic meta-learning for Omniglot."""

import argparse
import os

import matplotlib.pyplot as plt
import numpy as np
import torch
from torch import nn
import torch.nn.functional as F
from torch import autograd
from torch.utils import tensorboard
from torchvision.models import squeezenet1_1, SqueezeNet1_1_Weights
import torchvision.transforms as transforms
import higher
import wandb
import matplotlib

import omniglot
import imagenet_tiny as imagenet
import cifar_fs as cifar

import util
import sys
import random
import pdb

NUM_HIDDEN_CHANNELS = 64
KERNEL_SIZE = 3
DEVICE = 'cuda' if torch.cuda.is_available() else 'cpu'
SUMMARY_INTERVAL = 2
SAVE_INTERVAL = 10
LOG_INTERVAL = 10
VAL_INTERVAL = LOG_INTERVAL * 5
NUM_TEST_TASKS = 1 #600
RESNET_CHANNEL = 3
INNER_MODEL_SIZE = 4



class MAML:
    """Trains and assesses a MAML."""

    def __init__(
            self,
            num_input_channels,
            num_outputs,
            num_inner_steps,
            pretrain,
            aug_net_size,
            num_augs,
            aug_noise_prob,
            train_aug_type,
            inner_lr,
            learn_inner_lrs,
            outer_lr,
            l2_wd,
            log_dir,
            debug,
            dataset
    ):
        """Inits MAML.

        The network consists of four convolutional blocks followed by a linear
        head layer. Each convolutional block comprises a convolution layer, a
        batch normalization layer, and ReLU activation.

        Note that unlike conventional use, batch normalization is always done
        with batch statistics, regardless of whether we are training or
        evaluating. This technically makes meta-learning transductive, as
        opposed to inductive.

        Args:
            num_outputs (int): dimensionality of output, i.e. number of classes
                in a task
            num_inner_steps (int): number of inner-loop optimization steps
            inner_lr (float): learning rate for inner-loop optimization
                If learn_inner_lrs=True, inner_lr serves as the initialization
                of the learning rates.
            learn_inner_lrs (bool): whether to learn the above
            outer_lr (float): learning rate for outer-loop optimization
            log_dir (str): path to logging directory
        """
        self.dataset = dataset
        self.debug = debug
        self.num_input_channels = num_input_channels

        # construct feature extractor
        self._aug_net_size = aug_net_size
        self._aug_noise_prob = aug_noise_prob
        self.train_aug_type = train_aug_type
        
        self._aug_net = nn.Sequential()
        in_channel = self.num_input_channels
        for i in range(self._aug_net_size):
            if i == self._aug_net_size - 1:
                self._aug_net.append(util.aug_net_block(in_channel, self.num_input_channels, KERNEL_SIZE, self._aug_noise_prob))
            else:
                self._aug_net.append(util.aug_net_block(in_channel, NUM_HIDDEN_CHANNELS, KERNEL_SIZE, self._aug_noise_prob))
                in_channel = NUM_HIDDEN_CHANNELS
        self._aug_net = self._aug_net.to(DEVICE)


        # make inner model
        self.pretrain = pretrain
        if self.pretrain:
            self.pretrain_model =nn.Sequential(*list(squeezenet1_1(weights=SqueezeNet1_1_Weights.IMAGENET1K_V1).children())[:-1]).to(DEVICE)
            for param in self.pretrain_model.parameters():
                param.requires_grad = False

            self.pretrain_model.eval()
            
            self._inner_net = nn.Sequential(
                util.mean_pool_along_channel(),
                nn.Linear(512, num_outputs)
            ).to(DEVICE)
        else:
            self._inner_net = nn.Sequential(
                nn.Conv2d(self.num_input_channels, 64, 3),
                nn.BatchNorm2d(64, momentum=1, affine=True),
                nn.ReLU(inplace=True),
                nn.MaxPool2d(2, 2),
                nn.Conv2d(64, 64, 3),
                nn.BatchNorm2d(64, momentum=1, affine=True),
                nn.ReLU(inplace=True),
                nn.MaxPool2d(2, 2),
                nn.Conv2d(64, 64, 3),
                nn.BatchNorm2d(64, momentum=1, affine=True),
                nn.ReLU(inplace=True),
                util.mean_pool_along_channel(),
                nn.Linear(64, num_outputs)
            ).to(DEVICE)
            
        self._num_inner_steps = num_inner_steps
        self._num_augs = num_augs
        # self._inner_lrs = {
        #     k: torch.tensor(inner_lr, requires_grad=learn_inner_lrs)
        #     for k in self._inner_params.keys()
        # }
        
        self._outer_lr = outer_lr
        self._optimizer = torch.optim.Adam(
            list(self._aug_net.parameters()) + 
            list(self._inner_net.parameters()),
            lr=self._outer_lr,
            weight_decay = l2_wd
        )

        self._log_dir = log_dir
        os.makedirs(self._log_dir, exist_ok=True)

        self._start_train_step = 0


    # def _inner_loop(self, images, labels, train):
    #     """Computes the adapted network parameters via the MAML inner loop.

    #     Args:
    #         images (Tensor): task support set inputs
    #             shape (num_images, channels, height, width)
    #         labels (Tensor): task support set outputs
    #             shape (num_images,)
    #         train (bool): whether we are training or evaluating

    #     Returns:
    #         parameters (dict[str, Tensor]): adapted network parameters
    #         accuracies (list[float]): support set accuracy over the course of
    #             the inner loop, length num_inner_steps + 1
    #     """
    #     accuracies = []
    #     inner_parameters = {
    #         k: torch.clone(v)
    #         for k, v in self._inner_params.items()
    #     } 

    #     for i in range(self._num_inner_steps):
    #         # run resnet on the convnet output

    #         out = self._inner_forward(images, inner_parameters)

    #         # get the loss from resnet output
    #         loss = F.cross_entropy(out, labels)
    #         accuracies.append(util.score(out, labels))

    #         d_loss = autograd.grad(outputs = loss, 
    #                                 inputs = inner_parameters.values(), 
    #                                 create_graph = train)
    #         for i, k in enumerate(inner_parameters.keys()):
    #             inner_parameters[k] = inner_parameters[k] - self._inner_lrs[k]*d_loss[i]

    #     # last run on the fully adapted params
    #     out = self._inner_forward(images, inner_parameters)
    #     accuracies.append(util.score(out, labels))

    #     return inner_parameters, accuracies

    def _outer_step(self, task_batch, train, aug_type="learned", step=None):
        """Computes the MAML loss and metrics on a batch of tasks.

        Args:
            task_batch (tuple): batch of tasks from an Omniglot DataLoader
            train (bool): whether we are training or evaluating

        Returns:
            outer_loss (Tensor): mean MAML loss over the batch, scalar
            accuracies_support (ndarray): support set accuracy over the
                course of the inner loop, averaged over the task batch
                shape (num_inner_steps + 1,)
            accuracy_query (float): query set accuracy of the adapted
                parameters, averaged over the task batch
        """
        outer_loss_batch = []
        accuracies_support_batch = []
        accuracy_query_batch = []
        task_idx = 0
        for task in task_batch:
            images_support, labels_support, images_query, labels_query = task
            images_support = images_support.to(DEVICE)
            labels_support = labels_support.to(DEVICE)
            images_query = images_query.to(DEVICE)
            labels_query = labels_query.to(DEVICE)

<<<<<<< HEAD
            # does the "augmentation"
            support_augs = torch.cat([images_support for _ in range(self._num_augs)], dim = 0)
            labels_augs = torch.cat([labels_support for _ in range(self._num_augs)], dim = 0)

            if aug_type == 'learned':
                support_augs = self._aug_net(support_augs)
            elif aug_type == 'identity':
                support_augs = support_augs
            elif aug_type == 'random_crop_flip':
                image_dim = support_augs.shape[2]
                random_crop_flip = transforms.Compose([transforms.RandomCrop((image_dim,image_dim), padding=8),transforms.RandomHorizontalFlip()])
                support_augs = random_crop_flip(support_augs)
            elif aug_type == 'AutoAugment':
                if self.dataset == 'cifar10':
                    augmenter = transforms.AutoAugment(transforms.AutoAugmentPolicy.CIFAR10)
                elif self.dataset == 'imagenet':
                    augmenter = transforms.AutoAugment(transforms.AutoAugmentPolicy.IMAGENET)
                elif self.dataset == 'omniglot':
                    # No AutoAugment for omniglot, using SVHN (House Numbers) instead
                    # There is a bug here, does not always work
                    augmenter = transforms.AutoAugment(transforms.AutoAugmentPolicy.SVHN)
                else: 
                    print("AutoAugment not set up for this dataset, using imagenet")
                    augmenter = transforms.AutoAugment(transforms.AutoAugmentPolicy.IMAGENET)
                # Apply AutoAugment
                # support_augs = augmenter(support_augs)
            else:
                raise ValueError ("Not a valid augmentation_type")

=======
            task_idx += 1
>>>>>>> f709b446
            # use higher
            inner_opt = torch.optim.SGD(self._inner_net.parameters(), lr=1e-1)

            with higher.innerloop_ctx(
                self._inner_net, inner_opt, copy_initial_weights=False
            ) as (fnet, diffopt):
<<<<<<< HEAD
=======

                # does the "augmentation"
                support_augs = torch.cat([images_support for _ in range(self._num_augs)], dim = 0)
                labels_augs = torch.cat([labels_support for _ in range(self._num_augs)], dim = 0)
                
                # if step:
                #     plt.figure()
                #     fig, ax = plt.subplots(1,len(support_augs)) 
                #     for j in range(len(support_augs)):
                #         #ax[0+(j//3), j%3]
                #         ax[j].imshow((support_augs[j].permute(1,2,0).cpu()\
                #                     .detach().numpy() *255).astype(np.uint8))
                #         ax[j].tick_params(which = 'both', size = 0, labelsize = 0)
                #         plt.setp(ax[j].spines.values(), alpha = 0)
                #     if not os.path.exists("aug-imgs/step{}/".format(step)):
                #         os.makedirs("aug-imgs/step{}/".format(step))
                #     plt.savefig("aug-imgs/step{}/{}-{}-original.png".format(step,task_idx, j))
                #     plt.close()

                if aug_type == 'learned':
                    support_augs = self._aug_net(support_augs)
                elif aug_type == 'identity':
                    support_augs = support_augs
                elif aug_type == 'random_crop_flip':
                    image_dim = support_augs.shape[2]
                    random_crop_flip = transforms.Compose([transforms.RandomCrop((image_dim,image_dim), padding=8),transforms.RandomHorizontalFlip()])
                    support_augs = random_crop_flip(support_augs)
                elif aug_type == 'AutoAugment':
                    augmenter = transforms.AutoAugment(transforms.AutoAugmentPolicy.CIFAR10)
                    support_augs = augmenter(support_augs)
                else:
                    raise ValueError ("Not a valid augmentation_type")

                # if step:
                #     plt.figure()
                #     fig, ax = plt.subplots(1,len(support_augs)) 
                #     for j in range(len(support_augs)): 
                #         ax[j].imshow((support_augs[j].permute(1,2,0).cpu()\
                #                     .detach().numpy() *255).astype(np.uint8)) #ax[0+(j//3), j%3]
                #         ax[j].tick_params(which = 'both', size = 0, labelsize = 0)
                #         plt.setp(ax[j].spines.values(), alpha = 0)
                #     if not os.path.exists("aug-imgs/step{}/".format(step)):
                #         os.makedirs("aug-imgs/step{}/".format(step))
                #     plt.savefig("aug-imgs/step{}/{}-{}-augmented.png".format(step,task_idx, j))
                #     plt.close()

>>>>>>> f709b446
                # adapt in inner loop
                support_accs = []
                for _ in range(self._num_inner_steps):
                    if self.pretrain:
                        support_augs = self.pretrain_model(support_augs)
                        spt_logits = fnet(support_augs)
                        spt_loss = F.cross_entropy(spt_logits, labels_augs)

                        support_accs.append(util.score(spt_logits, labels_augs))
                        diffopt.step(spt_loss)
                    else:
                        spt_logits = fnet(support_augs)
                        spt_loss = F.cross_entropy(spt_logits, labels_augs)

                        support_accs.append(util.score(spt_logits, labels_augs))
                        diffopt.step(spt_loss)
                spt_logits = fnet(support_augs)
                support_accs.append(util.score(spt_logits, labels_augs))
                accuracies_support_batch.append(support_accs)

                # query time
                if self.pretrain:
                    images_query = self.pretrain_model(images_query)
                    qry_logits = fnet(images_query)
                    qry_loss = F.cross_entropy(qry_logits, labels_query)
                    accuracy_query_batch.append(util.score(qry_logits, labels_query))
                    outer_loss_batch.append(qry_loss.detach())

                    qry_loss.backward()
                else:
                    qry_logits = fnet(images_query)
                    qry_loss = F.cross_entropy(qry_logits, labels_query)
                    accuracy_query_batch.append(util.score(qry_logits, labels_query))

                    qry_loss.backward()
                    outer_loss_batch.append(qry_loss.detach())              



            # ********************************************************
            # ******************* YOUR CODE HERE *********************
            # ********************************************************
        outer_loss = torch.mean(torch.stack(outer_loss_batch))
        accuracies_support = np.mean(
            accuracies_support_batch,
            axis=0
        )
        accuracy_query = np.mean(accuracy_query_batch)
        return outer_loss, accuracies_support, accuracy_query

    def train(self, dataloader_train, dataloader_val, writer):
        """Train the MAML.

        Consumes dataloader_train to optimize MAML meta-parameters
        while periodically validating on dataloader_val, logging metrics, and
        saving checkpoints.

        Args:
            dataloader_train (DataLoader): loader for train tasks
            dataloader_val (DataLoader): loader for validation tasks
            writer (SummaryWriter): TensorBoard logger
        """
        print(f'Starting training at iteration {self._start_train_step}.')
        for i_step, task_batch in enumerate(
                dataloader_train,
                start=self._start_train_step
        ):
            self._optimizer.zero_grad()
            outer_loss, accuracies_support, accuracy_query = (
                self._outer_step(task_batch, train=True, step=i_step)
            )

            self._optimizer.step()

            if i_step % LOG_INTERVAL == 0:
                print(
                    f'Iteration {i_step}: '
                    f'loss: {outer_loss.item():.3f}, '
                    f'pre-adaptation support accuracy: '
                    f'{accuracies_support[0]:.3f}, '
                    f'post-adaptation support accuracy: '
                    f'{accuracies_support[-1]:.3f}, '
                    f'post-adaptation query accuracy: '
                    f'{accuracy_query:.3f}'
                )
                writer.add_scalar('loss/train', outer_loss.item(), i_step)
                writer.add_scalar(
                    'train_accuracy/pre_adapt_support',
                    accuracies_support[0],
                    i_step
                )
                writer.add_scalar(
                    'train_accuracy/post_adapt_support',
                    accuracies_support[-1],
                    i_step
                )
                writer.add_scalar(
                    'train_accuracy/post_adapt_query',
                    accuracy_query,
                    i_step
                )

            if i_step % VAL_INTERVAL == 0:
                losses = []
                accuracies_pre_adapt_support = []
                accuracies_post_adapt_support = []
                accuracies_post_adapt_query = []
                for val_task_batch in dataloader_val:
                    outer_loss, accuracies_support, accuracy_query = (
                        self._outer_step(val_task_batch, train=False, aug_type=self.train_aug_type)
                    )
                    losses.append(outer_loss.item())
                    accuracies_pre_adapt_support.append(accuracies_support[0])
                    accuracies_post_adapt_support.append(accuracies_support[-1])
                    accuracies_post_adapt_query.append(accuracy_query)
                loss = np.mean(losses)
                accuracy_pre_adapt_support = np.mean(
                    accuracies_pre_adapt_support
                )
                accuracy_post_adapt_support = np.mean(
                    accuracies_post_adapt_support
                )
                accuracy_post_adapt_query = np.mean(
                    accuracies_post_adapt_query
                )
                print(
                    f'Validation: '
                    f'loss: {loss:.3f}, '
                    f'pre-adaptation support accuracy: '
                    f'{accuracy_pre_adapt_support:.3f}, '
                    f'post-adaptation support accuracy: '
                    f'{accuracy_post_adapt_support:.3f}, '
                    f'post-adaptation query accuracy: '
                    f'{accuracy_post_adapt_query:.3f}'
                )
                writer.add_scalar('loss/val', loss, i_step)
                writer.add_scalar(
                    'val_accuracy/pre_adapt_support',
                    accuracy_pre_adapt_support,
                    i_step
                )
                writer.add_scalar(
                    'val_accuracy/post_adapt_support',
                    accuracy_post_adapt_support,
                    i_step
                )
                writer.add_scalar(
                    'val_accuracy/post_adapt_query',
                    accuracy_post_adapt_query,
                    i_step
                )

            if i_step % SAVE_INTERVAL == 0:
                self._save(i_step)

    def test(self, dataloader_test, args):
        """Evaluate the MAML on test tasks.

        Args:
            dataloader_test (DataLoader): loader for test tasks
        """
        for aug_type in ['learned','random_crop_flip','AutoAugment']:
            accuracies = []
            for task_batch in dataloader_test:
                _, _, accuracy_query = self._outer_step(task_batch, train=False, aug_type=aug_type)
                accuracies.append(accuracy_query)
            mean = np.mean(accuracies)
            std = np.std(accuracies)
            mean_95_confidence_interval = 1.96 * std / np.sqrt(NUM_TEST_TASKS)
            print(
                f'Augmentation type {aug_type} '
                f'Accuracy over {NUM_TEST_TASKS} test tasks: '
                f'mean {mean:.3f}, '
                f'95% confidence interval {mean_95_confidence_interval:.3f}'
            )
            wandb.log({f"{aug_type}_mean_acc": mean})
            wandb.log({f"{aug_type}_mean_95_confidence_interval":mean_95_confidence_interval})


    def load(self, checkpoint_step):
        """Loads a checkpoint.

        Args:
            checkpoint_step (int): iteration of checkpoint to load

        Raises:
            ValueError: if checkpoint for checkpoint_step is not found
        """
        target_path = (
            f'{os.path.join(self._log_dir, "state")}'
            f'{checkpoint_step}.pt'
        )
        if os.path.isfile(target_path):
            state = torch.load(target_path)
            # self._meta_parameters = state['meta_parameters']
            # self._inner_lrs = state['inner_lrs']
            self._optimizer.load_state_dict(state['optimizer_state_dict'])
            self._start_train_step = checkpoint_step + 1
            print(f'Loaded checkpoint iteration {checkpoint_step}.')
        else:
            raise ValueError(
                f'No checkpoint for iteration {checkpoint_step} found.'
            )

    def _save(self, checkpoint_step):
        """Saves parameters and optimizer state_dict as a checkpoint.

        Args:
            checkpoint_step (int): iteration to label checkpoint with
        """
        optimizer_state_dict = self._optimizer.state_dict()
        torch.save(
            dict(optimizer_state_dict=optimizer_state_dict),
            f'{os.path.join(self._log_dir, "state")}{checkpoint_step}.pt'
        )
        print('Saved checkpoint.')


def main(args):
    # Initialize logging (Tensorboard and Wandb)
    log_dir = args.log_dir
    if log_dir is None:
        log_dir = f'./logs/maml/{args.dataset}.train_aug_type:{args.train_aug_type}.aut_net_size:{args.aug_net_size}.pretrain:{args.pretrain}.num_augs{args.num_augs}.aug_noise_prob{args.aug_noise_prob}.l2_wd{args.l2_wd}.way:{args.num_way}.support:{args.num_support}.query:{args.num_query}.inner_steps:{args.num_inner_steps}.inner_lr:{args.inner_lr}.learn_inner_lrs:{args.learn_inner_lrs}.outer_lr:{args.outer_lr}.batch_size:{args.batch_size}' # pylint: disable=line-too-long
    print(f'log_dir: {log_dir}')
    wandb_name = log_dir.split('/')[-1]
    if args.test : 
        wandb_name = "eval_" + wandb_name
    wandb.init(project='meta-aug-net', entity='alex-yoko-brian', config=args, name=wandb_name, sync_tensorboard=True)
    writer = tensorboard.SummaryWriter(log_dir=log_dir)

    if args.dataset == 'omniglot':
        num_input_channels = 1
    else:
        num_input_channels = 3
    maml = MAML(
        num_input_channels,
        args.num_way,
        args.num_inner_steps,
        args.pretrain,
        args.aug_net_size,
        args.num_augs,
        args.aug_noise_prob,
        args.train_aug_type,
        args.inner_lr,
        args.learn_inner_lrs,
        args.outer_lr,
        args.l2_wd,
        log_dir,
        args.debug,
        args.dataset
    )

    if args.checkpoint_step > -1:
        maml.load(args.checkpoint_step)
    else:
        print('Checkpoint loading skipped.')

    if not args.test:
        num_training_tasks = args.batch_size * (args.num_train_iterations -
                                                args.checkpoint_step - 1)
        print(
            f'Training on {num_training_tasks} tasks with composition: '
            f'num_way={args.num_way}, '
            f'num_support={args.num_support}, '
            f'num_query={args.num_query}, '
            f'num_augs={args.num_augs}'
        )
        if args.dataset == "omniglot":
            dataloader_train = omniglot.get_omniglot_dataloader(
                'train',
                args.batch_size,
                args.num_way,
                args.num_support,
                args.num_query,
                num_training_tasks
            )
            dataloader_val = omniglot.get_omniglot_dataloader(
                'val',
                args.batch_size,
                args.num_way,
                args.num_support,
                args.num_query,
                args.batch_size * 4
            )
        elif args.dataset == "imagenet":
            dataloader_train = imagenet.get_imagenet_dataloader(
                'train',
                args.batch_size,
                args.num_way,
                args.num_support,
                args.num_query,
                num_training_tasks
            )
            dataloader_val = imagenet.get_imagenet_dataloader(
                'val',
                args.batch_size,
                args.num_way,
                args.num_support,
                args.num_query,
                args.batch_size * 4
            )
        elif args.dataset == "cifar":
            dataloader_train = cifar.get_cifar_dataloader(
                'train',
                args.batch_size,
                args.num_way,
                args.num_support,
                args.num_query,
                num_training_tasks
            )
            dataloader_val = cifar.get_cifar_dataloader(
                'val',
                args.batch_size,
                args.num_way,
                args.num_support,
                args.num_query,
                args.batch_size * 4
            )
        maml.train(
            dataloader_train,
            dataloader_val,
            writer
        )
    else:
        print(
            f'Testing on tasks with composition '
            f'num_way={args.num_way}, '
            f'num_support={args.num_support}, '
            f'num_query={args.num_query}'
        )
        dataloader_test = omniglot.get_omniglot_dataloader(
            'test',
            1,
            args.num_way,
            args.num_support,
            args.num_query,
            NUM_TEST_TASKS
        )
        maml.test(dataloader_test, args)


if __name__ == '__main__':
    parser = argparse.ArgumentParser('Train a MAML!')
    parser.add_argument('--log_dir', type=str, default=None,
                        help='directory to save to or load from')
    parser.add_argument('--num_way', type=int, default=5,
                        help='number of classes in a task')
    parser.add_argument('--num_support', type=int, default=1,
                        help='number of support examples per class in a task')
    parser.add_argument('--num_query', type=int, default=15,
                        help='number of query examples per class in a task')
    parser.add_argument('--num_inner_steps', type=int, default=1,
                        help='number of inner-loop updates')
    parser.add_argument("--dataset", type = str, default="omniglot",
                        choices = ['omniglot', 'imagenet', 'cifar'])
    parser.add_argument('--pretrain', type=bool, default=False,
                        help='whether to use pretrain model as inner loop')  
    parser.add_argument('--aug_net_size', type=int, default=1,
                        help='how many conv layers in augmentation network')       
    parser.add_argument('--num_augs', type=int, default=1,
                        help='how many sets of augmentations')
    parser.add_argument('--aug_noise_prob', type=int, default=0.4,
                        help='likelihood to inject noise in augmentation layer')                          
    parser.add_argument('--inner_lr', type=float, default=0.4,
                        help='inner-loop learning rate initialization')
    parser.add_argument('--learn_inner_lrs', default=False, action='store_true',
                        help='whether to optimize inner-loop learning rates')
    parser.add_argument('--outer_lr', type=float, default=0.001,
                        help='outer-loop learning rate')
    parser.add_argument('--l2_wd', type=float, default=1e-4,
                        help='l2 weight decay for outer loop')            
    parser.add_argument('--batch_size', type=int, default=16,
                        help='number of tasks per outer-loop update')
    parser.add_argument('--num_train_iterations', type=int, default=15000,
                        help='number of outer-loop updates to train for')
    parser.add_argument('--test', default=False, action='store_true',
                        help='train or test')
    parser.add_argument('--checkpoint_step', type=int, default=-1,
                        help=('checkpoint iteration to load for resuming '
                              'training, or for evaluation (-1 is ignored)'))
    parser.add_argument('--debug', default=False, action = 'store_true',
                        help='debug by reducing to base maml')  
    parser.add_argument('--train_aug_type', default="learned",
                        help='specity augmentation type for training')  

    main_args = parser.parse_args()
    main(main_args)


## Example Run command 
# python maml_higher.py --outer_lr 1e-3 --num_augs 1 --num_inner_steps 1 --aug_net_size 1 --l2_wd 1e-4 --dataset imagenet<|MERGE_RESOLUTION|>--- conflicted
+++ resolved
@@ -220,10 +220,23 @@
             images_query = images_query.to(DEVICE)
             labels_query = labels_query.to(DEVICE)
 
-<<<<<<< HEAD
             # does the "augmentation"
             support_augs = torch.cat([images_support for _ in range(self._num_augs)], dim = 0)
             labels_augs = torch.cat([labels_support for _ in range(self._num_augs)], dim = 0)
+            
+            # if step:
+            #     plt.figure()
+            #     fig, ax = plt.subplots(1,len(support_augs)) 
+            #     for j in range(len(support_augs)):
+            #         #ax[0+(j//3), j%3]
+            #         ax[j].imshow((support_augs[j].permute(1,2,0).cpu()\
+            #                     .detach().numpy() *255).astype(np.uint8))
+            #         ax[j].tick_params(which = 'both', size = 0, labelsize = 0)
+            #         plt.setp(ax[j].spines.values(), alpha = 0)
+            #     if not os.path.exists("aug-imgs/step{}/".format(step)):
+            #         os.makedirs("aug-imgs/step{}/".format(step))
+            #     plt.savefig("aug-imgs/step{}/{}-{}-original.png".format(step,task_idx, j))
+            #     plt.close()
 
             if aug_type == 'learned':
                 support_augs = self._aug_net(support_augs)
@@ -249,65 +262,27 @@
                 # support_augs = augmenter(support_augs)
             else:
                 raise ValueError ("Not a valid augmentation_type")
-
-=======
+            
+            # if step:
+            #     plt.figure()
+            #     fig, ax = plt.subplots(1,len(support_augs)) 
+            #     for j in range(len(support_augs)): 
+            #         ax[j].imshow((support_augs[j].permute(1,2,0).cpu()\
+            #                     .detach().numpy() *255).astype(np.uint8)) #ax[0+(j//3), j%3]
+            #         ax[j].tick_params(which = 'both', size = 0, labelsize = 0)
+            #         plt.setp(ax[j].spines.values(), alpha = 0)
+            #     if not os.path.exists("aug-imgs/step{}/".format(step)):
+            #         os.makedirs("aug-imgs/step{}/".format(step))
+            #     plt.savefig("aug-imgs/step{}/{}-{}-augmented.png".format(step,task_idx, j))
+            #     plt.close()
+
             task_idx += 1
->>>>>>> f709b446
             # use higher
             inner_opt = torch.optim.SGD(self._inner_net.parameters(), lr=1e-1)
 
             with higher.innerloop_ctx(
                 self._inner_net, inner_opt, copy_initial_weights=False
             ) as (fnet, diffopt):
-<<<<<<< HEAD
-=======
-
-                # does the "augmentation"
-                support_augs = torch.cat([images_support for _ in range(self._num_augs)], dim = 0)
-                labels_augs = torch.cat([labels_support for _ in range(self._num_augs)], dim = 0)
-                
-                # if step:
-                #     plt.figure()
-                #     fig, ax = plt.subplots(1,len(support_augs)) 
-                #     for j in range(len(support_augs)):
-                #         #ax[0+(j//3), j%3]
-                #         ax[j].imshow((support_augs[j].permute(1,2,0).cpu()\
-                #                     .detach().numpy() *255).astype(np.uint8))
-                #         ax[j].tick_params(which = 'both', size = 0, labelsize = 0)
-                #         plt.setp(ax[j].spines.values(), alpha = 0)
-                #     if not os.path.exists("aug-imgs/step{}/".format(step)):
-                #         os.makedirs("aug-imgs/step{}/".format(step))
-                #     plt.savefig("aug-imgs/step{}/{}-{}-original.png".format(step,task_idx, j))
-                #     plt.close()
-
-                if aug_type == 'learned':
-                    support_augs = self._aug_net(support_augs)
-                elif aug_type == 'identity':
-                    support_augs = support_augs
-                elif aug_type == 'random_crop_flip':
-                    image_dim = support_augs.shape[2]
-                    random_crop_flip = transforms.Compose([transforms.RandomCrop((image_dim,image_dim), padding=8),transforms.RandomHorizontalFlip()])
-                    support_augs = random_crop_flip(support_augs)
-                elif aug_type == 'AutoAugment':
-                    augmenter = transforms.AutoAugment(transforms.AutoAugmentPolicy.CIFAR10)
-                    support_augs = augmenter(support_augs)
-                else:
-                    raise ValueError ("Not a valid augmentation_type")
-
-                # if step:
-                #     plt.figure()
-                #     fig, ax = plt.subplots(1,len(support_augs)) 
-                #     for j in range(len(support_augs)): 
-                #         ax[j].imshow((support_augs[j].permute(1,2,0).cpu()\
-                #                     .detach().numpy() *255).astype(np.uint8)) #ax[0+(j//3), j%3]
-                #         ax[j].tick_params(which = 'both', size = 0, labelsize = 0)
-                #         plt.setp(ax[j].spines.values(), alpha = 0)
-                #     if not os.path.exists("aug-imgs/step{}/".format(step)):
-                #         os.makedirs("aug-imgs/step{}/".format(step))
-                #     plt.savefig("aug-imgs/step{}/{}-{}-augmented.png".format(step,task_idx, j))
-                #     plt.close()
-
->>>>>>> f709b446
                 # adapt in inner loop
                 support_accs = []
                 for _ in range(self._num_inner_steps):
